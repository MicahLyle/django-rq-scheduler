from __future__ import unicode_literals

from django.conf import settings
from django.contrib import admin
from django.utils.translation import ugettext_lazy as _

from scheduler.models import CronJob, RepeatableJob, ScheduledJob
from scheduler.forms import JobAdminForm


QUEUES = [(key, key) for key in settings.RQ_QUEUES.keys()]


class QueueMixin(object):
<<<<<<< HEAD
    form = JobAdminForm
=======
    actions = ['delete_model']

    def get_actions(self, request):
        actions = super(QueueMixin, self).get_actions(request)
        del actions['delete_selected']
        return actions
>>>>>>> fa76c6ac

    def get_form(self, request, obj=None, **kwargs):
        queue_field = self.model._meta.get_field('queue')
        queue_field.choices = QUEUES
        return super(QueueMixin, self).get_form(request, obj, **kwargs)

    def delete_model(self, request, obj):
        if hasattr(obj, 'all'):
            for o in obj.all():
                o.delete()
        else:
            obj.delete()
    delete_model.short_description = _("Delete selected %(verbose_name_plural)s")


@admin.register(ScheduledJob)
class ScheduledJobAdmin(QueueMixin, admin.ModelAdmin):
    list_display = (
        'name', 'job_id', 'is_scheduled', 'scheduled_time', 'enabled')
    list_filter = ('enabled', )
    list_editable = ('enabled', )

    readonly_fields = ('job_id', )
    fieldsets = (
        (None, {
            'fields': ('name', 'callable', 'enabled', ),
        }),
        (_('RQ Settings'), {
            'fields': ('queue', 'job_id', ),
        }),
        (_('Scheduling'), {
            'fields': (
                'scheduled_time',
                'timeout',
                'result_ttl'
            ),
            'description': _('Please be aware: Scheduled Time has to be in the future.'),
        }),
    )


@admin.register(RepeatableJob)
class RepeatableJobAdmin(QueueMixin, admin.ModelAdmin):
    list_display = (
        'name', 'job_id', 'is_scheduled', 'scheduled_time', 'interval_display',
        'enabled')
    list_filter = ('enabled', )
    list_editable = ('enabled', )

    readonly_fields = ('job_id', )
    fieldsets = (
        (None, {
            'fields': ('name', 'callable', 'enabled', ),
        }),
        (_('RQ Settings'), {
            'fields': ('queue', 'job_id', ),
        }),
        (_('Scheduling'), {
            'fields': (
                'scheduled_time',
                ('interval', 'interval_unit', ),
                'repeat',
                'timeout',
                'result_ttl'
            ),
            'description': _('Please be aware: Scheduled Time has to be in the future.'),
        }),
    )


@admin.register(CronJob)
class CronJobAdmin(QueueMixin, admin.ModelAdmin):
    list_display = (
        'name', 'job_id', 'is_scheduled', 'cron_string', 'enabled')
    list_filter = ('enabled', )
    list_editable = ('enabled', )

    readonly_fields = ('job_id', )
    fieldsets = (
        (None, {
            'fields': ('name', 'callable', 'enabled', ),
        }),
        (_('RQ Settings'), {
            'fields': ('queue', 'job_id', ),
        }),
        (_('Scheduling'), {
            'fields': (
                'cron_string',
                'repeat',
                'timeout',
            ),
        }),
    )<|MERGE_RESOLUTION|>--- conflicted
+++ resolved
@@ -12,16 +12,13 @@
 
 
 class QueueMixin(object):
-<<<<<<< HEAD
     form = JobAdminForm
-=======
     actions = ['delete_model']
 
     def get_actions(self, request):
         actions = super(QueueMixin, self).get_actions(request)
         del actions['delete_selected']
         return actions
->>>>>>> fa76c6ac
 
     def get_form(self, request, obj=None, **kwargs):
         queue_field = self.model._meta.get_field('queue')
